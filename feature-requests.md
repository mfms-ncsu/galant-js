--- conflicted
+++ resolved
@@ -11,11 +11,7 @@
 - detailed information about where and how each feature is implemented
 - a log of design and implementation decisions and the reasoning behind them
 
-<<<<<<< HEAD
 * (5) User documentation. The important details are in the current programmer documentation. ***Keyboard shortcuts for most operations would be great.***  
-=======
-* 5. User documentation. The important details are in the current programmer documentation. ***Keyboard shortcuts for most operations would be great.*** 
->>>>>>> 727e1289
 
 6. A mechanism to save the current state of a graph; already done for edited algorithm.
 
@@ -35,24 +31,12 @@
 11. Adding modules/classes that can be accessed/imported from any part of the JS code. The most obvious applications are ***data structure implementations, debug printing, and utilities for special types of graphs.*** Putting this in Thread.js is undesirable for two reasons: much of it needs to be accessed from other parts of the code; and Thread.js should not become cluttered.
 
 ## Frontend
-<<<<<<< HEAD
-12. Scaling of graph based on both height and width of window. Cytoscape's ability to pan and Zoom is sufficient in almost all situations, but layered graphs, sorting graphs, and the corresponding algorithms require special treatment. The desired behavior is hard to explain - you need to load a layered graph or run a sorting algorithm in the Java version.
+12. ***Scaling of graph based on both height and width of window.*** Cytoscape's ability to pan and Zoom is sufficient in almost all situations, but layered graphs, sorting graphs, and the corresponding algorithms require special treatment. The desired behavior is hard to explain - you need to load a layered graph or run a sorting algorithm in the Java version.
 
-=======
-12. ***Scaling of graph based on both height and width of window.*** Cytoscape's ability to pan and Zoom is sufficient in almost all situations, but layered graphs, sorting graphs, and the corresponding algorithms require special treatment. The desired behavior is hard to explain - you need to load a layered graph or run a sorting algorithm in the Java version.
->>>>>>> 727e1289
 13. Put buttons in different places, use different colors for text and background, different defaults for text fonts and sizes, etc.
 14. ***Keyboard shortcuts*** for all actions that currently require a mouse. Ideally, these would be defined in one place. The following shortcuts are important: ability to press `return` instead of an `okay` button, file uploading,loading, and saving, and toggles for visibility of weights, labels, and directedness.
 
 ## Both ends
-<<<<<<< HEAD
-14. Algorithms should have the ability to move nodes. Two options for node positioning
-    - nodes can be moved by user during editing and algorithm execution; user controlled changes in node positions during algorithm execution persist when execution terminates
-    - nodes cannot be moved by the user or moved only in limited fashion; any move by the user during algorithm execution is undone by the next step, whether forward or backward; ***algorithms are capable of moving nodes***
-In the Java version an algorithm is able to specify/declare which type of node positioning is desired. The second is important for algorithms that move nodes.
-=======
 14. ***Algorithms should have the ability to move nodes.*** Two options for node positioning
     - nodes can be moved by user during editing and algorithm execution; nodes stay in where the user puts them
     - nodes cannot be moved by the user or moved only in limited fashion; any move by the user during algorithm execution is undone by the next step, whether forward or backward
-   
->>>>>>> 727e1289

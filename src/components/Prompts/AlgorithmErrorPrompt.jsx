--- conflicted
+++ resolved
@@ -18,14 +18,11 @@
         code = "Your code took longer than 5 seconds to execute.\nFor technical reasons, we're not able to discern where in your code this occured.\nSorry!";
     } else {
         
-
-<<<<<<< HEAD
+        // Get the stack trace of the error, split it by newlines, then
+        // split the first element by ":", and finally get the second
+        // to last element of that array. That will be the line number
+        // of the element.
         let errArr = errorObject.stack.split("\n")[0].split(":");
-=======
-        // let errNum = errorObject.stack.split("\n")[1].split(":")[1];
-        let errArr = errorObject.stack.split("\n")[0].split(":")
-        console.log(errorObject.lineNumber)
->>>>>>> 8372dee2
         let errNum = parseInt(errArr[errArr.length - 2]);
 
         title = "Error on line " + errNum;

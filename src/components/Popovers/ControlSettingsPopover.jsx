import Cytoscape from 'globals/Cytoscape';
import { useAtom } from "jotai";
import { graphAtom, userChangeManagerAtom } from 'states/_atoms/atoms';
import GraphInterface from "interfaces/GraphInterface/GraphInterface.js";
import LayeredGraphInterface from "interfaces/GraphInterface/LayeredGraphInterface.js";
import { Popover } from '@headlessui/react'
import PreferenceButton from 'components/Buttons/PreferenceButton';
import SecondaryButton from 'components/Buttons/SecondaryButton';
import { useRef } from 'react'

/**
 * Popover for control settings.
 */
export default function ControlSettingsPopover() {
    // Ref for popover button
    const button = useRef(null);

    const [graph, setGraph] = useAtom(graphAtom);
    const [userChangeManager, setUserChangeManager] = useAtom(userChangeManagerAtom);

    // Function to handle auto camera action
    function autoCamera() {
        Cytoscape.fit(Cytoscape.elements(), 100);
    }

    // Function to handle auto layout action
    function autoLayout() {
<<<<<<< HEAD
        Cytoscape.layout({ name: "cose-bilkent" }).run();
=======
        // Disable for Layered Graphs
        if (graph.type == "layered")
            return;

        const graphScalar = graph.scalar;
        const idealEdgeLength = Math.min(window.innerWidth / graphScalar.x, window.innerHeight / graphScalar.y);
        var layout = Cytoscape.layout({ name: 'cose-bilkent', fit: false, animate: false, idealEdgeLength: idealEdgeLength,
            stop: function () {
                let [newGraph, newChangeManager] = [graph, userChangeManager];
                newChangeManager = GraphInterface.startRecording(userChangeManager);

                Cytoscape.nodes().forEach(node => {
                    const nodePosition = node.position();

                    // Compute the logical coordinate (nearest integer) after scaling down the physical coordinate
                    let logicalX = Math.floor(nodePosition.x / graphScalar.x + 0.5);
                    let logicalY = Math.floor(nodePosition.y / graphScalar.y + 0.5);
                  
                    // Update the node's position in the graph (logical)
                    [newGraph, newChangeManager] = GraphInterface.setNodePosition(newGraph, newChangeManager, node.id(), logicalX, logicalY);

                    // Update the node's position in Cytoscape (physical)
                    node.position({
                      x: logicalX * graphScalar.x,
                      y: logicalY * graphScalar.y,
                    });
                });

                newChangeManager = GraphInterface.endRecording(newChangeManager);

                setGraph(newGraph);
                setUserChangeManager(newChangeManager);
            }
        });

        layout.run();
    }

    function evenlySpacedLayout() {
        const [newGraph, newChangeManager] = LayeredGraphInterface.evenlySpacedLayout(graph, userChangeManager);
        setGraph(newGraph);
        setUserChangeManager(newChangeManager);
>>>>>>> 7d11b4c7
    }

    // Function to toggle the popover menu
    function toggle() {
        button.current && button.current.click();
    }
   
    return (
        <Popover className="relative">
            <PreferenceButton shortcut="v" callback={toggle} buttonRef={button}>
                Layout (v)
            </PreferenceButton>

            <Popover.Panel className="absolute right-0 z-10 w-64 p-4 pt-2 rounded-xl bg-white shadow-lg pointer-events-auto">
                <p className='text-lg font-semibold text-center'>Controls</p>
                <SecondaryButton onClick={(e) => autoCamera()} className="mb-2">Auto Camera</SecondaryButton>
                <SecondaryButton onClick={(e) => autoLayout()} className="mb-2">Auto Layout</SecondaryButton>
                <SecondaryButton onClick={(e) => evenlySpacedLayout()}>Evenly-Spaced Layout</SecondaryButton>
            </Popover.Panel>
        </Popover>
    );
}<|MERGE_RESOLUTION|>--- conflicted
+++ resolved
@@ -25,9 +25,6 @@
 
     // Function to handle auto layout action
     function autoLayout() {
-<<<<<<< HEAD
-        Cytoscape.layout({ name: "cose-bilkent" }).run();
-=======
         // Disable for Layered Graphs
         if (graph.type == "layered")
             return;
@@ -70,7 +67,6 @@
         const [newGraph, newChangeManager] = LayeredGraphInterface.evenlySpacedLayout(graph, userChangeManager);
         setGraph(newGraph);
         setUserChangeManager(newChangeManager);
->>>>>>> 7d11b4c7
     }
 
     // Function to toggle the popover menu

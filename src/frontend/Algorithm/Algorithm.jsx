--- conflicted
+++ resolved
@@ -12,9 +12,7 @@
     /** @var {string} - The current loaded algorithm */
     const [algorithm, setAlgorithm] = useState("");
 
-<<<<<<< HEAD
-    const [graph, startGraph, loadGraph, updateGraph, registerOnLoad] = useContext(GraphContext);
-=======
+
     /** @var {string} - used for setting error box */
     var [algErrorMessage, setAlgErrorMessage] = useState("");
     var [algErrorTextValue, setAlgErrorTextValue] = useState("");
@@ -50,8 +48,8 @@
         setAlgErrorTextValue(adjustedAlgText)
     }
 
-    const [graph, loadGraph, updateGraph, registerOnLoad] = useContext(GraphContext);
->>>>>>> 691b9a74
+    const [graph, startGraph, loadGraph, updateGraph, registerOnLoad] = useContext(GraphContext);
+
 
     const [algHandler, setAlgHandler] = useState(() => null);
     useEffect(() => {

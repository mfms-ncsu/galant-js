--- conflicted
+++ resolved
@@ -32,21 +32,7 @@
 	/** @var {string} - The currently enabled layout. Begins as 'preset' which keeps the nodes in the specified positions. */
 	let [layout, setLayout] = useState("preset");
 	/** @var {cytoscape.ElementDefinition[]} - The currently displayed elements, converted from the Predicates into Cytoscape form. */
-<<<<<<< HEAD
-	let [elements,] = useState(predicateConverter(props.predicates));
-	/** @var {cytoscape.Core} - The saved Cytoscape object. This is used to make direct calls to Cytoscape such as cytoscape.fit(). */
-	let [cytoscape,] = useState(null);
-	// Save the current positions of nodes so they can be preserved after an update.
-	let positions = {};
-	for (let element of elements) {
-		if (element.position && element.data && element.data.id) {
-			positions[element.data.id] = element.position;
-		}
-	}
-
-	// Convert the updated set of Predicates into Cytoscape form.
-	elements = predicateConverter(props.predicates);
-=======
+
 	let [elements, setElements] = useState(predicateConverter({}));
 	/** @var {cytoscape.Core} - The saved Cytoscape object. This is used to make direct calls to Cytoscape such as cytoscape.fit(). */
 	let [cytoscape, setCytoscape] = useState(null);
@@ -62,7 +48,6 @@
 			ref.current.panBy({x: 0, y: 30});
 		});
     }, [])
->>>>>>> 7935f23b
 
 	useEffect(() => {
 		// Save the current positions of nodes so they can be preserved after an update.
@@ -99,16 +84,12 @@
 					cytoscape.panBy({x: 0, y: 13});
 				}
 			}}>{"Auto-Camera"}</button>
-		</div>
-<<<<<<< HEAD
-		<div className='EdgeToggler'>
+		</div>	<div className='EdgeToggler'>
 			<button onClick={() => {
 				console.log(elements) 
 			}}>{'EdgeToggler'} </button>
 		</div>
-=======
 		<p className="GraphViewerMessage">{graph.message}</p>
->>>>>>> 7935f23b
 		<CytoscapeComponent elements={elements}
 			layout={{
 				name: layout,

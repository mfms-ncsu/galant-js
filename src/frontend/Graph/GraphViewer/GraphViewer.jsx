--- conflicted
+++ resolved
@@ -1,6 +1,6 @@
 import './GraphViewer.scss';
 
-import { useState, useContext, useEffect } from 'react';
+import { useState, useContext, useEffect, useRef } from 'react';
 import { renderToString } from 'react-dom/server';
 import CytoscapeComponent from 'react-cytoscapejs';
 import GraphContext from 'frontend/GraphContext';
@@ -35,10 +35,17 @@
 	let [elements, setElements] = useState(predicateConverter({}));
 	/** @var {cytoscape.Core} - The saved Cytoscape object. This is used to make direct calls to Cytoscape such as cytoscape.fit(). */
 	let [cytoscape, setCytoscape] = useState(null);
+    let ref = useRef();
+    ref.current = cytoscape;
 	
     const [graph, loadGraph, updateGraph, registerOnLoad] = useContext(GraphContext);
 	useEffect(() => {
-        registerOnLoad((graph) => setElements([]));
+        registerOnLoad((graph) => {
+			setElements([]);
+			ref.current.reset();
+			ref.current.zoom(ref.current.zoom() * 0.9);
+			ref.current.panBy({x: 0, y: 30});
+		});
     }, [])
 
 	useEffect(() => {
@@ -71,9 +78,13 @@
 			<button onClick={() => { // Automatically recenter the camera.
 				if (cytoscape) {
 					cytoscape.fit();
+					cytoscape.zoom(cytoscape.zoom() * 0.93);
+					cytoscape.center();
+					cytoscape.panBy({x: 0, y: 13});
 				}
 			}}>{"Auto-Camera"}</button>
 		</div>
+		<p className="GraphViewerMessage">{graph.message}</p>
 		<CytoscapeComponent elements={elements}
 			layout={{
 				name: layout,
@@ -104,10 +115,7 @@
 						}
 					},
 				]);
-<<<<<<< HEAD
 				setCytoscape(cy);
-=======
->>>>>>> 4ad50885
 			}}
 		/>
 	</div>;

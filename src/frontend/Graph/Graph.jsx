import './Graph.scss';
import GraphViewer from './GraphViewer/GraphViewer';
import GraphInput from './GraphInput/GraphInput';
import { useState } from "react";

/**
 * A React component for the Graph pane which loads graphs from a file and displays them.
 * 
 * @param {Object} props - This component has no properties.
 * 
 * @returns {HTML} - The HTML representation of the component.
 * 
 * @author Rishab Karwa
 */
function Graph(props) {
	/** @var {Predicates} - The current loaded graph, in predicate form */
    const [graph, setGraph] = useState({});

    return <div className="Graph">
        <GraphViewer predicates={graph}/>
<<<<<<< HEAD
        <GraphInput onUpload={setGraph}/>
=======
        <GraphInput setGraph={setGraph}/>
>>>>>>> 8ae828a2
    </div>;
}

export default Graph;<|MERGE_RESOLUTION|>--- conflicted
+++ resolved
@@ -1,7 +1,8 @@
 import './Graph.scss';
-import GraphViewer from './GraphViewer/GraphViewer';
-import GraphInput from './GraphInput/GraphInput';
-import { useState } from "react";
+import GraphViewer from 'frontend/Graph/GraphViewer/GraphViewer';
+import GraphInput from 'frontend/Graph/GraphInput/GraphInput';
+import { useContext } from "react";
+import GraphContext from 'frontend/GraphContext';
 
 /**
  * A React component for the Graph pane which loads graphs from a file and displays them.
@@ -14,15 +15,11 @@
  */
 function Graph(props) {
 	/** @var {Predicates} - The current loaded graph, in predicate form */
-    const [graph, setGraph] = useState({});
+    const [graph, loadGraph] = useContext(GraphContext);
 
     return <div className="Graph">
         <GraphViewer predicates={graph}/>
-<<<<<<< HEAD
-        <GraphInput onUpload={setGraph}/>
-=======
-        <GraphInput setGraph={setGraph}/>
->>>>>>> 8ae828a2
+        <GraphInput onUpload={loadGraph}/>
     </div>;
 }
 

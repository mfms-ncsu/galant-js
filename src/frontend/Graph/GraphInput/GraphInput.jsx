import './GraphInput.scss'

import { useState } from "react";
import { parseText } from 'src/backend/FileToPredicate.js';

/**
 * This function loads an upload graph button and parses the graph input into a text area on the bottom right of the screen
 * 
 * @param {Object} props - The React properties of the component include:
 * @property {Function(Predicates)} handleChange - A callback function called whenever a file is uploaded.
 * 
 * @returns {HTML} - The HTML representation of the component.
 * 
 * @author Rishab Karwa
 */
function GraphInput(props) {
	/** @var {string} - The text contents of the currently loaded file. */
    var [textValue, setTextValue] = useState("");
	/** @var {string} - The filename of the currently loaded file. */
    var [fileName, setFileName] = useState("");
    var [errorMessage, setErrorMessage] = useState("");

    /**
     * This function parses the file from the selected upload graph button
     * 
     * @param {event} e - the event of selecting a file from the upload graph button
     */
<<<<<<< HEAD
    function onUpload(e) {
=======
    function handleFile(e) {
        setErrorMessage("")
        var error = false;
        var ext = e.target.files[0].name.match(/.([^.]+)$/)[1];
        if (ext !== "txt") {
            setErrorMessage("Unaccepted File Type: '." + ext + "'");
            error = true;
        }
>>>>>>> 8ae828a2

        if (!error) {
            setFileName(e.target.files[0].name);
            var file = e.target.files[0];

            //create a file reader and pass it the event
            let reader = new FileReader();
            reader.onerror = (e) => alert(e.target.error.name);
            reader.readAsText(file);

<<<<<<< HEAD
        //This function uses the file reader to call the parseText function
        reader.onload = (e) => {
            var file = e.target.result;
            setTextValue(file);
            //parse it into graph components
            props.onUpload(parseText(file));
        };
=======
            //This function uses the file reader to call the parseText function
            reader.onload = (e) => {
                var file = e.target.result;
                setTextValue(file);
                //parse it into graph components
                props.setGraph(parseText(file, setErrorMessage));
            };
        }
>>>>>>> 8ae828a2
    };
    return <div className="GraphInput">
        <div id="error" className="graph-input-error">
            { errorMessage }
        </div>
        <p>
        <button onClick={() => document.getElementById('filePicker').click()}>
            Upload Graph
        </button>
<<<<<<< HEAD
        <input id="filePicker" hidden type={"file"} onChange={onUpload} />
=======
        <input id="filePicker" hidden type={"file"} onChange={handleFile} accept=".txt,text/plain"/>
>>>>>>> 8ae828a2
        {' '}
        {fileName}
        </p>
        <textarea value={textValue} disabled></textarea>
    </div>;
};

export default GraphInput;<|MERGE_RESOLUTION|>--- conflicted
+++ resolved
@@ -1,7 +1,7 @@
 import './GraphInput.scss'
 
 import { useState } from "react";
-import { parseText } from 'src/backend/FileToPredicate.js';
+import { parseText } from 'backend/FileToPredicate.js';
 
 /**
  * This function loads an upload graph button and parses the graph input into a text area on the bottom right of the screen
@@ -25,10 +25,8 @@
      * 
      * @param {event} e - the event of selecting a file from the upload graph button
      */
-<<<<<<< HEAD
+
     function onUpload(e) {
-=======
-    function handleFile(e) {
         setErrorMessage("")
         var error = false;
         var ext = e.target.files[0].name.match(/.([^.]+)$/)[1];
@@ -36,7 +34,6 @@
             setErrorMessage("Unaccepted File Type: '." + ext + "'");
             error = true;
         }
->>>>>>> 8ae828a2
 
         if (!error) {
             setFileName(e.target.files[0].name);
@@ -47,24 +44,14 @@
             reader.onerror = (e) => alert(e.target.error.name);
             reader.readAsText(file);
 
-<<<<<<< HEAD
-        //This function uses the file reader to call the parseText function
-        reader.onload = (e) => {
-            var file = e.target.result;
-            setTextValue(file);
-            //parse it into graph components
-            props.onUpload(parseText(file));
-        };
-=======
             //This function uses the file reader to call the parseText function
             reader.onload = (e) => {
                 var file = e.target.result;
                 setTextValue(file);
                 //parse it into graph components
-                props.setGraph(parseText(file, setErrorMessage));
+                props.onUpload(parseText(file, setErrorMessage));
             };
         }
->>>>>>> 8ae828a2
     };
     return <div className="GraphInput">
         <div id="error" className="graph-input-error">
@@ -74,11 +61,7 @@
         <button onClick={() => document.getElementById('filePicker').click()}>
             Upload Graph
         </button>
-<<<<<<< HEAD
-        <input id="filePicker" hidden type={"file"} onChange={onUpload} />
-=======
-        <input id="filePicker" hidden type={"file"} onChange={handleFile} accept=".txt,text/plain"/>
->>>>>>> 8ae828a2
+        <input id="filePicker" hidden type={"file"} onChange={onUpload} accept=".txt,text/plain"/>
         {' '}
         {fileName}
         </p>

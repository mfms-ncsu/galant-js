/* eslint-disable no-unused-vars */
import Predicates from "backend/Graph/Predicates.js";
import Graph from "backend/Graph/Graph.js";

// The array has one purpose: telling the thread to run or wait with Atomics.wait().
// If sharedArray[0] is 0, that means the Thread should wait. Once it is changed, the Thread wakes up from Atoimics.notify() from the Handler.
let sharedArray;
//Instance of the graph that the thread will be working with
let predicates;

// Waiting, stepping and automatically stepping

function wait() {
    Atomics.store(sharedArray, 0, 0);
    Atomics.wait(sharedArray, 0, 0);
}

<<<<<<< HEAD
/*******************************
 * API Methods for user to use *
 * *****************************/

function getNodes() {
    return predicates.get().getNodes();
=======
let autoStepEnabled = true;

function step(code=null) {
    let prevAutoStep = autoStepEnabled;

    disableAutoStep();
    if (code != null) {
        code();
    }

    postMessage({type: "step"});
    wait();

    autoStepEnabled = prevAutoStep;
>>>>>>> 726a9b48
}

function autoStep() {
    if (autoStepEnabled) {
        step();
    }
}

<<<<<<< HEAD
function numberOfNodes() {
    return predicates.get().getNumberOfNodes();
}

function numberOfEdges() {
    return predicates.get().getNumberOfEdges();
}

function colorNode(color, node) {
    let rule = predicates.update((graph) => {
        graph.colorNode(color, node);
    });
    postMessage({type: "rule", content: rule});
    wait();
}

function colorEdge(color, edge) {
    let rule = predicates.update((graph) => {
        graph.colorEdge(color, edge);
    });
    postMessage({type: "rule", content: rule});
    wait();
}

function outgoing(node) {
    return predicates.get().outgoing(node);
}

function incoming(node) {
    return predicates.get().incoming(node);
}

function adjacent(node) {
    return predicates.get().adjacent(node);
}

function outgoingNodes(node) {
    return predicates.get().outgoingNodes(node);
}

function incomingNodes(node) {
    return predicates.get().incomingNodes(node);
}

function adjacentNodes(node) {
    return predicates.get().adjacentNodes(node);
}

function source(edge) {
    return predicates.get().source(edge);
}

function target(edge) {
    return predicates.get().target(edge);
}

function getEdgeBetween(source, target) {
    return predicates.get().getEdgeBetween(source, target);
}

function mark(node) {
    // mark the node (getting an updated copy of the graph), then wait for a resume command
    let rule = predicates.update((graph) => {
        graph.mark(node);
    });
    postMessage({type: "rule", content: rule});
    wait();
=======
function enableAutoStep() {
    autoStepEnabled = true;
>>>>>>> 726a9b48
}

function disableAutoStep() {
    autoStepEnabled = false;
}

<<<<<<< HEAD
function unmark(node) {
    let rule = predicates.update((graph) => {
        graph.unmark(node);
    });
    postMessage({type: "rule", content: rule});
    wait();
}

function marked(node) {
    return predicates.get().marked(node);
}

function clearNodeMarks() {
    let rule = predicates.update((graph) => {
        graph.clearNodeMarks();
    });
    postMessage({type: "rule", content: rule});
    wait();
}
=======
// Send messages to the console
>>>>>>> 726a9b48

function print(message) {
    postMessage({type: "console", content: message});
}

function error(message) {
    throw new Error(message);
}

// Prompt the user for input

function prompt(message, error="") {
    postMessage({type: "prompt", content: [message, error]})
    wait();
    let len = Atomics.load(sharedArray, 1);
    let promptResult = "";
    for (let i = 0; i < len; i++) {
        promptResult += String.fromCharCode(Atomics.load(sharedArray, i + 2));
    }
    return promptResult;
}

function promptFrom(message, list, error) {
    if (list.length === 0) {
        throw new Error("Cannot prompt when no valid options exist.");
    }
    if (error == null) {
        error = "Must enter a value from " + list;
    }
    let promptResult = prompt(message);
    while (!list.includes(promptResult)) {
        promptResult = prompt(message, error);
    }
    return promptResult;
}

function promptBoolean(message) {
    return promptFrom(message, ["true", "false"], "Must enter a boolean value (true/false)") === "true";
}

function promptInteger(message) {
    let promptResult = parseInt(prompt(message));
    while (isNaN(promptResult)) {
        promptResult = parseInt(prompt(message, "Must enter an integer"));
    }
    return promptResult;
}

function promptNumber(message) {
    let promptResult = parseFloat(prompt(message));
    while (isNaN(promptResult)) {
        promptResult = parseFloat(prompt(message, "Must enter a number"));
    }
    return promptResult;
}

function promptNode(message) {
    let nodes = getNodes();
    if (nodes.length === 0) {
        throw new Error("Cannot prompt for a node when no valid nodes exist.");
    }
    return promptFrom(message, nodes, "Must enter a valid Node ID. The valid nodes are " + nodes);
}

function promptEdge(message) {
    let edges = getEdges();
    if (edges.length === 0) {
        throw new Error("Cannot prompt for an edge when no valid edges exist.");
    }
    return promptFrom(message, edges, "Must enter a valid Edge ID. The valid edges are " + edges);
}

<<<<<<< HEAD

function wait() {
    Atomics.store(sharedArray, 0, 0);
    Atomics.wait(sharedArray, 0, 0);
}

function disableAutoStep() {

}

function step() {

=======
// Automatic getter/setter generation functions

function generateGetter(fnName) {
    return (...args) => {
        let graph = predicates.get();
        return graph[fnName].apply(graph, args);
    }
}

function generateSetter(fnName) {
    return (...args) => {
        let rule = predicates.update((graph) => {
            let method = graph[fnName]
            graph[fnName].apply(graph, args);
        });
        postMessage({type: "rule", content: rule});
        autoStep();
    }
}

// Getters/setters
const getNodes = generateGetter("getNodes");
const getEdges = generateGetter("getEdges");

const mark = generateSetter("mark");
const unmark = generateSetter("unmark");
const clearNodeMarks = generateSetter("clearNodeMarks");

const color = generateSetter("color");

const display = generateSetter("display");


/**
 * This is the listener for the Thread. It should recieve a SharedArray first, then an algorithm to run. 
 * 
 * @param {array} message - Has two main parts: subject and body. The first index is a string with the 
 *                          subject of the message. That is, what should be expected in the body. It can be:
 *                              - "shared": message[1] is the shared array that the Thread will `wait` on later.
 *                              - "algorithm/graph": message[1] is the graph object, message[2] is the algorithm
 * 
 * @author Noah
 * @author Andrew
 */
self.onmessage = message => { /* eslint-disable-line no-restricted-globals */
    message = message.data
    if (message[0] === 'shared') {
        sharedArray = message[1];
    }
    else if (message[0] === 'graph/algorithm') {
        let jsonGraph = message[1];
        let graph = new Graph(jsonGraph.nodes, jsonGraph.edges, jsonGraph.directed, jsonGraph.message);
        predicates = new Predicates(graph);
        print("Algorithm initialized");
        wait();

        try {
            eval(message[2]); /* eslint-disable-line no-eval */
            print("Algorithm completed");
            postMessage({type: "complete"});
        } catch (error) {
            let matches = error.stack.match(/eval:([0-9]+):[0-9]+\n/);
            if (matches != null) {
                error.lineNumber = parseInt(matches[1]);
            }
            // if there's an error, send a message with the error
            postMessage({type: "error", content: error});
            throw error
        }
    }
>>>>>>> 726a9b48
}<|MERGE_RESOLUTION|>--- conflicted
+++ resolved
@@ -15,138 +15,42 @@
     Atomics.wait(sharedArray, 0, 0);
 }
 
-<<<<<<< HEAD
+let autoStepEnabled = true;
+
+function step(code=null) {
+    let prevAutoStep = autoStepEnabled;
+
+    disableAutoStep();
+    if (code != null) {
+        code();
+    }
+
+    postMessage({type: "step"});
+    wait();
+
+    autoStepEnabled = prevAutoStep;
+}
+
+function autoStep() {
+    if (autoStepEnabled) {
+        step();
+    }
+}
+
 /*******************************
  * API Methods for user to use *
  * *****************************/
 
-function getNodes() {
-    return predicates.get().getNodes();
-=======
-let autoStepEnabled = true;
-
-function step(code=null) {
-    let prevAutoStep = autoStepEnabled;
-
-    disableAutoStep();
-    if (code != null) {
-        code();
-    }
-
-    postMessage({type: "step"});
-    wait();
-
-    autoStepEnabled = prevAutoStep;
->>>>>>> 726a9b48
-}
-
-function autoStep() {
-    if (autoStepEnabled) {
-        step();
-    }
-}
-
-<<<<<<< HEAD
-function numberOfNodes() {
-    return predicates.get().getNumberOfNodes();
-}
-
-function numberOfEdges() {
-    return predicates.get().getNumberOfEdges();
-}
-
-function colorNode(color, node) {
-    let rule = predicates.update((graph) => {
-        graph.colorNode(color, node);
-    });
-    postMessage({type: "rule", content: rule});
-    wait();
-}
-
-function colorEdge(color, edge) {
-    let rule = predicates.update((graph) => {
-        graph.colorEdge(color, edge);
-    });
-    postMessage({type: "rule", content: rule});
-    wait();
-}
-
-function outgoing(node) {
-    return predicates.get().outgoing(node);
-}
-
-function incoming(node) {
-    return predicates.get().incoming(node);
-}
-
-function adjacent(node) {
-    return predicates.get().adjacent(node);
-}
-
-function outgoingNodes(node) {
-    return predicates.get().outgoingNodes(node);
-}
-
-function incomingNodes(node) {
-    return predicates.get().incomingNodes(node);
-}
-
-function adjacentNodes(node) {
-    return predicates.get().adjacentNodes(node);
-}
-
-function source(edge) {
-    return predicates.get().source(edge);
-}
-
-function target(edge) {
-    return predicates.get().target(edge);
-}
-
-function getEdgeBetween(source, target) {
-    return predicates.get().getEdgeBetween(source, target);
-}
-
-function mark(node) {
-    // mark the node (getting an updated copy of the graph), then wait for a resume command
-    let rule = predicates.update((graph) => {
-        graph.mark(node);
-    });
-    postMessage({type: "rule", content: rule});
-    wait();
-=======
+
 function enableAutoStep() {
     autoStepEnabled = true;
->>>>>>> 726a9b48
 }
 
 function disableAutoStep() {
     autoStepEnabled = false;
 }
 
-<<<<<<< HEAD
-function unmark(node) {
-    let rule = predicates.update((graph) => {
-        graph.unmark(node);
-    });
-    postMessage({type: "rule", content: rule});
-    wait();
-}
-
-function marked(node) {
-    return predicates.get().marked(node);
-}
-
-function clearNodeMarks() {
-    let rule = predicates.update((graph) => {
-        graph.clearNodeMarks();
-    });
-    postMessage({type: "rule", content: rule});
-    wait();
-}
-=======
 // Send messages to the console
->>>>>>> 726a9b48
 
 function print(message) {
     postMessage({type: "console", content: message});
@@ -159,6 +63,9 @@
 // Prompt the user for input
 
 function prompt(message, error="") {
+    if (message == null || message == "") {
+        message = "Prompt";
+    }
     postMessage({type: "prompt", content: [message, error]})
     wait();
     let len = Atomics.load(sharedArray, 1);
@@ -219,20 +126,6 @@
     return promptFrom(message, edges, "Must enter a valid Edge ID. The valid edges are " + edges);
 }
 
-<<<<<<< HEAD
-
-function wait() {
-    Atomics.store(sharedArray, 0, 0);
-    Atomics.wait(sharedArray, 0, 0);
-}
-
-function disableAutoStep() {
-
-}
-
-function step() {
-
-=======
 // Automatic getter/setter generation functions
 
 function generateGetter(fnName) {
@@ -253,18 +146,66 @@
     }
 }
 
-// Getters/setters
+// List getters
 const getNodes = generateGetter("getNodes");
 const getEdges = generateGetter("getEdges");
-
+const getNumberOfNodes = generateGetter("getNumberOfNodes");
+const getNumberOfEdges = generateGetter("getNumberOfEdges");
+
+// Source/target
+const source = generateGetter("source");
+const target = generateGetter("target");
+const getEdgesBetween = generateGetter("getEdgesBetween");
+const getEdgeBetween = generateGetter("getEdgeBetween");
+const other = generateGetter("other");
+
+// Adjacencies
+const incident = generateGetter("incident");
+const incoming = generateGetter("incoming");
+const outgoing = generateGetter("outgoing");
+const adjacentNodes = generateGetter("adjacentNodes");
+const incomingNodes = generateGetter("incomingNodes");
+const outgoingNodes = generateGetter("outgoingNodes");
+
+// Marks
 const mark = generateSetter("mark");
 const unmark = generateSetter("unmark");
+const marked = generateGetter("marked");
 const clearNodeMarks = generateSetter("clearNodeMarks");
 
+// Highlights
+const highlight = generateSetter("highlight");
+const unhighlight = generateSetter("unhighlight");
+const highlighted = generateGetter("highlighted");
+const clearNodeHighlights = generateSetter("clearNodeHighlights");
+const clearEdgeHighlights = generateSetter("clearEdgeHighlights");
+
+// Colors
 const color = generateSetter("color");
-
+const uncolor = generateSetter("uncolor");
+const getColor = generateGetter("getColor");
+const hasColor = generateGetter("hasColor");
+const clearNodeColors = generateSetter("clearNodeColors");
+const clearEdgeColors = generateSetter("clearEdgeColors");
+
+// Labels
+const label = generateSetter("label");
+const unlabel = generateSetter("unlabel");
+const getLabel = generateGetter("getLabel");
+const hasLabel = generateGetter("hasLabel");
+const clearNodeLabels = generateSetter("clearNodeLabels");
+const clearEdgeLabels = generateSetter("clearEdgeLabels");
+
+// Weights
+const setWeight = generateSetter("setWeight");
+const clearWeight = generateSetter("clearWeight");
+const weight = generateGetter("weight");
+const hasWeight = generateGetter("hasWeight");
+const clearNodeWeights = generateSetter("clearNodeWeights");
+const clearEdgeWeights = generateSetter("clearEdgeWeights");
+
+// Display
 const display = generateSetter("display");
-
 
 /**
  * This is the listener for the Thread. It should recieve a SharedArray first, then an algorithm to run. 
@@ -303,5 +244,4 @@
             throw error
         }
     }
->>>>>>> 726a9b48
 }
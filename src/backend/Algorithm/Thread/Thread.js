--- conflicted
+++ resolved
@@ -1,11 +1,6 @@
 // The api is all the functions that the user can use to animate their graph.
 const api = require('./API.js');
-<<<<<<< HEAD
-const { parentPort } = require("worker_threads");
-const fs = require("fs")
-=======
 const { parentPort, isMainThread } = require("worker_threads");
->>>>>>> b1e717a6
 
 // The array has one purpose: telling the thread to run or wait with Atomics.wait().
 // If sharedArray[0] is 0, that means the Thread should wait. Once it is changed, the Thread wakes up from Atoimics.notify() from the Handler.
@@ -25,16 +20,6 @@
  * @author Andrew
  */
 parentPort.on("message", message => {
-<<<<<<< HEAD
-    fs.writeFileSync("tmp.txt", "" + message)
-    
-    if (message[0] === 'shared') {
-        fs.writeFileSync("tmp.txt", "laskdjflkdsajflkdsa")
-        sharedArray = new Int32Array(message[1]);
-        fs.writeFileSync("tmp.txt", "got shared Array, about to wait. sharedArray:" + sharedArray)
-        Atomics.wait(sharedArray, 0, 0)
-        console.log("was awoken, sharedArray", sharedArray)
-=======
     if (!isMainThread) {
         if (message[0] == 'shared') {
             sharedArray = message[1];
@@ -43,7 +28,6 @@
             graph = message[1];
             eval(message[2]);
         }
->>>>>>> b1e717a6
     }
 })
 

--- conflicted
+++ resolved
@@ -56,13 +56,8 @@
     var all_values = trimmed.substring(2).split(" ")
     //keys and values of all values of the node
     var keys = ['weight', 'x', 'y']
-<<<<<<< HEAD
-    var boolean_keys = ['highlighted', 'marked']
+    var boolean_keys = ['invisibleLabel', 'invisibleWeight', 'invisible', 'highlighted', 'marked']
     var values = [undefined]
-=======
-    var boolean_keys = ['invisibleLabel', 'invisibleWeight', 'invisible', 'highlighted', 'marked']
-    var values = [null]
->>>>>>> 857294db
 
     for (var i = 0; i < all_values.length; i++) {
         //id value
@@ -145,13 +140,8 @@
     var all_values = trimmed.substring(2).split(" ")
     //keys and values of all values of the edge
     var keys = ['weight', 'source', 'target']
-<<<<<<< HEAD
-    var boolean_keys = ['highlighted']
+    var boolean_keys = ['shouldBeInvisible', 'invisibleLabel', 'invisibleWeight', 'invisible', 'highlighted']
     var values = [undefined]
-=======
-    var boolean_keys = ['shouldBeInvisible', 'invisibleLabel', 'invisibleWeight', 'invisible', 'highlighted']
-    var values = [null]
->>>>>>> 857294db
     let edge_id = "? ?";
 
     for (var i = 0; i < all_values.length; i++) {

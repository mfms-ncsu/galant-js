import { getDefaultStore } from "jotai";
import { algorithmChangeManagerAtom, graphAtom, promptQueueAtom } from "states/_atoms/atoms";
import GraphInterface from "interfaces/GraphInterface/GraphInterface";
import PromptInterface from "interfaces/PromptInterface/PromptInterface";
import LayeredGraphInterface from "interfaces/GraphInterface/LayeredGraphInterface";

/**
 * AlgorithmInterface contains functions to check and augment the algorithm.
 * 
 * @author Henry Morris
 * @author Krisjian Smith 
 */

// Get the store with the atoms to access them outside of React
const store = getDefaultStore();

// Get the atom values from the store
let graph = store.get(graphAtom);
let changeManager = store.get(algorithmChangeManagerAtom);
let promptQueue = store.get(promptQueueAtom);

// Subscribe to atom changes to update the values here whenever the states update
store.sub(graphAtom, () => { graph = store.get(graphAtom) });
store.sub(algorithmChangeManagerAtom, () => { changeManager = store.get(algorithmChangeManagerAtom) });
store.sub(promptQueueAtom, () => { promptQueue = store.get(promptQueueAtom) });

/**
 * When the algorithm is in a step, these will be updated instead of
 * the main atom. This is to prevent the window from redrawing, so the
 * change appears atomic.
 */
let [tempGraph, tempChangeManager] = [];


/**
 * Updates the state of the graph and changeManager, as long as we are
 * not in a step function. If we are in a step function, then we will
 * update the temporary graph and state instead.
 *
 * @param {graph} the graph to set as the state
 * @param {changeManager} the changeManager to set as the state
 */
function updateState(graph, changeManager) {
    
    if (changeManager.isRecording) {
        // Record the changes into the temporary graph and changeManager
        [tempGraph, tempChangeManager] = [graph, changeManager];
        return;
    }

    // Otherwise, record the change to the actual state to update
    // the display
    store.set(graphAtom, graph);
    store.set(algorithmChangeManagerAtom, changeManager);
}

/**
 * Sets up a timeout for the thread to run a step.
 * @param algorithm Algorithm on which to operate
 */
function setupTimeout(algorithm) {
    algorithm.timeoutId = setTimeout(() => {
        // Kill the thread
        killThread(algorithm);
        
        // Create an error
        var err = new Error("Timeout has occurred.");
        err.lineNumber = -1;

        // Prompt the user with the error
        let newQueue = PromptInterface.queuePrompt(
            promptQueue,
            { type: 'algorithmError', errorObject: err, algorithmCode: algorithm.code },
            () => {}
        );
        store.set(promptQueueAtom, newQueue);
    }, algorithm.timeoutPeriod);
}

/**
 * Toggles the debug mode on or off.
 * * @param algorithm Algorithm on which to operate
 */
function toggleDebugMode(algorithm) {
    algorithm.debugMode = !algorithm.debugMode;
    algorithm.flags[0] = algorithm.debugMode ? 1 : 0;
}

/**
 * Stores a 1 in the shared array and notifies the Thread that it can resume.
 * * @param algorithm Algorithm on which to operate
 */
function resumeThread(algorithm) {
    Atomics.store(algorithm.array, 0, 1);
    Atomics.notify(algorithm.array, 0);
}

/**
 * This kills the worker Thread, stopping he worker and clearing its space.
 * @param algorithm Algorithm on which to operate
 */
function killThread(algorithm) {
    if (algorithm.worker) {
        algorithm.worker.terminate();
    }
}

/**
 * Checks whether the algorithm can step back.
 * @returns True if it can, false otherwise
 */
function canStepBack() {
    return changeManager.index > 0;
}

/**
 * Checks whether the algorithm can step forward.
 * @param algorithm Algorithm on which to operate
 * @returns True if it can, false otherwise
 */
function canStepForward(algorithm) {
    if (algorithm.fetchingSteps) return false;
    if (algorithm.completed && changeManager.index >= changeManager.changes.length) return false;
    return true;
}

/**
 * Moves back a step.
 * * @param algorithm Algorithm on which to operate
 */
function stepBack(algorithm) {
    if (!canStepBack()) return;
    let [newGraph, newChangeManager] = GraphInterface.undo(graph, changeManager);
    store.set(graphAtom, newGraph);
    store.set(algorithmChangeManagerAtom, newChangeManager);
}

/**
 * Moves forward one step. If you want to step until the end of the algorithm 
 * (Or 250 steps, whichever comes first).
 * @param algorithm Algorithm on which to operate
 */
function stepForward(algorithm) {
    // Immediately return if the algorithm cannot continue
    if (!canStepForward(algorithm)) return;

    // If we are at the end of the list of changes, we need to wake up the thread to generate a new step
    if (changeManager.index === changeManager.changes.length) {
        algorithm.fetchingSteps = true;

        resumeThread(algorithm); // Resume the thread
        setupTimeout(algorithm); // Set the timer

        // Once the step is complete:
        algorithm.onStepAdded = () => {
            algorithm.fetchingSteps = false;
        };
    } else {
        // Use redo if there are pre-loaded steps ahead of the index
        let [newGraph, newChangeManager] = GraphInterface.redo(graph, changeManager);
        store.set(graphAtom, newGraph);
        store.set(algorithmChangeManagerAtom, newChangeManager);
    }
}

/**
 * This stores in the shared array the length of the promptResult at index 1
 * and then puts each character of the promptResult in the shared array starting
 * at index 2.
 * @param algorithm Algorithm on which to operate
 * @param {Object} promptResult the result from prompting the user for input
 */
function enterPromptResult(algorithm, promptResult) {
    let len = Math.min(promptResult.length, 254)
    Atomics.store(algorithm.array, 1, len);
    for (let i = 0; i < len; i++) {
        Atomics.store(algorithm.array, i + 2, promptResult.charCodeAt(i));
    }
    resumeThread(algorithm);

    if (algorithm.onStepAdded) algorithm.onStepAdded();
}

/**
 * This method undoes all changes that the current Algorithm did
 */
function revert() {
    let [newGraph, newChangeManager] = GraphInterface.revert(graph, changeManager);

    store.set(graphAtom, newGraph);
    store.set(algorithmChangeManagerAtom, newChangeManager);
}

/**
 * Handles messages from thread.
 * @param algorithm Algorithm on which to operate
 * @param {Object} message Message from thread
 */
function onMessage(algorithm, message) {
    // Create new variables to set
    let [newGraph, newChangeManager] = [];
    let newQueue;
    
    // Use the graph, unless we are in a recording. In that case,
    // use the temporary graph
    let graphToUse = graph;
    if (changeManager.isRecording) {
        graphToUse = tempGraph;
    }

    // Same for the changeManager
    let changeManagerToUse = changeManager;
    if (changeManager.isRecording) {
        changeManagerToUse = tempChangeManager;
    }

    switch (message.action) {
        case "setDirected":
            newGraph = GraphInterface.setDirected(graphToUse, message.isDirected);
            store.set(graphAtom, newGraph);
            break;
        case "addNode":
            [newGraph, newChangeManager] = GraphInterface.addNode(graphToUse, changeManagerToUse, message.x, message.y);
            updateState(newGraph, newChangeManager);
            break;
        case "addEdge":
            [newGraph, newChangeManager] = GraphInterface.addEdge(graphToUse, changeManagerToUse, message.source, message.target);
            updateState(newGraph, newChangeManager);
            break;
        case "prompt":
            clearTimeout(algorithm.timeoutId); // Cancel the timer while the prompt is up
            newQueue = PromptInterface.queuePrompt(
                promptQueue,
                { type: 'input', label: message.content[1] || message.content[0] },
                (value) => {
                    setupTimeout(algorithm); // Start the timeout timer back up
                    enterPromptResult(algorithm, value); // Send the enetered value to the thread
                }
            );
            store.set(promptQueueAtom, newQueue);
            break;
        case "message":
            newChangeManager = GraphInterface.addMessage(changeManagerToUse, message.message);
            updateState(graphToUse, newChangeManager);
            break;
        case "print":
            console.log(message.message);
            break;
        case "deleteNode":
            [newGraph, newChangeManager] = GraphInterface.deleteNode(graphToUse, changeManagerToUse, message.nodeId);
            updateState(newGraph, newChangeManager);
            break;
        case "setNodePosition":
            [newGraph, newChangeManager] = GraphInterface.setNodePosition(graphToUse, changeManagerToUse, message.nodeId, message.x, message.y);
            updateState(newGraph, newChangeManager);
            break;
        case "deleteEdge":
            [newGraph, newChangeManager] = GraphInterface.deleteEdge(graphToUse, changeManagerToUse, message.source, message.target);
            updateState(newGraph, newChangeManager);
            break;
        case "setNodeAttribute":
            [newGraph, newChangeManager] = GraphInterface.setNodeAttribute(graphToUse, changeManagerToUse, message.nodeId, message.name, message.value);
            updateState(newGraph, newChangeManager);
            break;
        case "setNodeAttributeAll":
            [newGraph, newChangeManager] = GraphInterface.setNodeAttributeAll(graphToUse, changeManagerToUse, message.name, message.value);
            updateState(newGraph, newChangeManager);
            break;
        case "setEdgeAttribute":
            [newGraph, newChangeManager] = GraphInterface.setEdgeAttribute(graphToUse, changeManagerToUse, message.source, message.target, message.name, message.value);
            updateState(newGraph, newChangeManager);
            break;
        case "setEdgeAttributeAll":
            [newGraph, newChangeManager] = GraphInterface.setEdgeAttributeAll(graphToUse, changeManagerToUse, message.name, message.value);
            updateState(newGraph, newChangeManager);
            break;
        case "evenlySpacedLayout":
            [newGraph, newChangeManager] = LayeredGraphInterface.evenlySpacedLayout(graphToUse, changeManagerToUse);
            updateState(newGraph, newChangeManager);
            break;
        case "setLayerProperty":
            [newGraph, newChangeManager] = LayeredGraphInterface.setLayerProperty(graphToUse, changeManagerToUse, message.layer, message.attribute, message.value);
            updateState(newGraph, newChangeManager);
            break;
        case "setChannelProperty":
            [newGraph, newChangeManager] = LayeredGraphInterface.setChannelProperty(graphToUse, changeManagerToUse, message.channel, message.attribute, message.value);
            updateState(newGraph, newChangeManager);
            break;
        case "setWeightsUp":
            [newGraph, newChangeManager] = LayeredGraphInterface.setWeightsUp(graphToUse, changeManagerToUse, message.layer, message.type);
            updateState(newGraph, newChangeManager);
            break;
        case "setWeightsDown":
            [newGraph, newChangeManager] = LayeredGraphInterface.setWeightsDown(graphToUse, changeManagerToUse, message.layer, message.type);
            updateState(newGraph, newChangeManager);
            break;
        case "setWeightsBoth":
            [newGraph, newChangeManager] = LayeredGraphInterface.setWeightsBoth(graphToUse, changeManagerToUse, message.layer, message.type);
            updateState(newGraph, newChangeManager);
            break;
        case "sortByWeight":
            [newGraph, newChangeManager] = LayeredGraphInterface.sortByWeight(graphToUse, changeManagerToUse, message.layer);
            updateState(newGraph, newChangeManager);
            break;
        case "swap":
            [newGraph, newChangeManager] = LayeredGraphInterface.swap(graphToUse, changeManager, message.x, message.y);
            updateState(newGraph, newChangeManager);
            break;
<<<<<<< HEAD
=======
        case "showIndexes":
            [newGraph, newChangeManager] = LayeredGraphInterface.showIndexes(graphToUse, changeManager, message.layer);
            updateState(newGraph, newChangeManager);
            break;
        case "showPositions":
            [newGraph, newChangeManager] = LayeredGraphInterface.showPositions(graphToUse, changeManager, message.layer);
            updateState(newGraph, newChangeManager);
            break;
>>>>>>> eb444ed5
        case "startRecording":
            newChangeManager = GraphInterface.startRecording(changeManagerToUse);

            // Make clones of the graph and changeManager into the
            // tempGraph and tempChangeManager variables. These can
            // be updated without redrawing the screen, since they
            // are not react states
            
            tempGraph = structuredClone(graph);
            tempChangeManager = structuredClone(newChangeManager);

            store.set(algorithmChangeManagerAtom, newChangeManager);
            break;
        case "endRecording":
            clearTimeout(algorithm.timeoutId);
            // End the recording, but only if it started. It is possible that the user was in debug mode, which
            // means that the recording was never actually started
            if (changeManagerToUse.isRecording) {
                newChangeManager = GraphInterface.endRecording(changeManagerToUse);
                store.set(algorithmChangeManagerAtom, newChangeManager);
                store.set(graphAtom, tempGraph);
            }
            if (algorithm.onStepAdded) algorithm.onStepAdded();
            break;
        case "step":
            clearTimeout(algorithm.timeoutId);
            if (algorithm.onStepAdded) algorithm.onStepAdded();
            // The following two lines were causing the program to
            // crash. I don't know their intended purpose, but they
            // set the graph and changeManager to undefined. This causes
            // a crash when the program next tries to access the graph
            // or change manager.
            //
            // store.set(graphAtom, newGraph);
            // store.set(algorithmChangeManagerAtom, newChangeManager);
            break;
        case "complete":
            clearTimeout(algorithm.timeoutId);
            if (algorithm.onStepAdded) algorithm.onStepAdded();
            algorithm.completed = true;
            break;
        case "error":
            newQueue = PromptInterface.queuePrompt(
                promptQueue,
                { type: "algorithmError", errorObject: message.error, algorithmCode: algorithm.code },
                () => {}
            );
            store.set(promptQueueAtom, newQueue);
            break;
        default:
            // If the message was not a type we define here, then we probably just made a mistake 
            // or typo when sending this message. Throw an error to let us know about it
            throw new Error("Unexpected message type: " + message.action);
    }
}

const AlgorithmInterface = {
    canStepBack,
    canStepForward,
    enterPromptResult,
    onMessage,
    setupTimeout,
    stepBack,
    stepForward,
    toggleDebugMode,
    revert
};
export default AlgorithmInterface;<|MERGE_RESOLUTION|>--- conflicted
+++ resolved
@@ -306,8 +306,6 @@
             [newGraph, newChangeManager] = LayeredGraphInterface.swap(graphToUse, changeManager, message.x, message.y);
             updateState(newGraph, newChangeManager);
             break;
-<<<<<<< HEAD
-=======
         case "showIndexes":
             [newGraph, newChangeManager] = LayeredGraphInterface.showIndexes(graphToUse, changeManager, message.layer);
             updateState(newGraph, newChangeManager);
@@ -316,7 +314,6 @@
             [newGraph, newChangeManager] = LayeredGraphInterface.showPositions(graphToUse, changeManager, message.layer);
             updateState(newGraph, newChangeManager);
             break;
->>>>>>> eb444ed5
         case "startRecording":
             newChangeManager = GraphInterface.startRecording(changeManagerToUse);
 

--- conflicted
+++ resolved
@@ -94,7 +94,6 @@
 }
 
 /**
-<<<<<<< HEAD
  * Throws an error if the given graph is undefined
  * @param {Graph} graph the graph to check
  */
@@ -117,8 +116,9 @@
         throw new Error("ChangeManager cannot be undefined");
     }
     verifyGraph(graph);
-=======
- * Recursive function to shift nodes on a layer to the right or left to resolve overlap
+}
+
+ /** Recursive function to shift nodes on a layer to the right or left to resolve overlap
  * @param {Graph} graph Graph on which to operate
  * @param {ChangeManager} changeManager ChangeManager to which to push the change
  * @param {Node[]} sortedLayer Array of Nodes for this layer in the desired order (sorted by index)
@@ -187,7 +187,6 @@
     // No more node overlap, stop recording changes and return
     let newChangeManager = GraphInterface.endRecording(changeManager);
     return [graph, newChangeManager];
->>>>>>> 7d11b4c7
 }
 
 /**
@@ -1601,10 +1600,6 @@
       }
     });
   });
-<<<<<<< HEAD
-  
-=======
->>>>>>> 7d11b4c7
   // Return the string
   return content;
 }

import Graph from "graph/Graph";

/**
 * 
 * 
 * @author Henry Morris
 */
export default class Algorithm {
    /**
     * Constructs a new Algorithm with name, code, a shared array, and a thread worker.
     * @param {String} name Algorithm name
     * @param {String} code Algorithm code
     */
    constructor(name, code, PromptService, stateVar) {
        this.name = name;
        this.code = code;
        this.array = new Int32Array(new SharedArrayBuffer(1024));

        this.PromptService = PromptService;

        const [status, setStatus] = stateVar;
        this.status = status;
        this.setStatus = setStatus;
        this.currentIndex = 0;
        this.fetchingSteps = false;

        // Initialize the thread worker
        this.worker = new Worker(new URL("./Thread.js", import.meta.url));
        let handleMessage = (message) => { this.#onMessage(message.data) }
        this.worker.onmessage = handleMessage;
        this.worker.postMessage(["shared", this.array]);
        this.worker.postMessage(["graph/algorithm", Graph.toGraphString(), this.code]);
        this.worker.postMessage(["algorithm", this.code]);
    }

    /**
     * This places a 1 at index 0 in the shared array using the Atomics.store method. Once
     * stored it then notifies any process that is waiting and looking at index 0 to check the index. 
     * Which should be the worker Thread that had been created.
     */
    resumeThread() {
        Atomics.store(this.array, 0, 1);
        Atomics.notify(this.array, 0);
    }

    /**
     * This kills the worker Thread, stopping he worker and clearing its space.
     */
    killThread() {
        if (this.worker) {
            this.worker.terminate();
        }
    }

    canStepBack() {
        return Graph.algorithmChangeManager.index > 0;
    }

    canStepForward() {
        return true;
    }

    stepBack() {
        Graph.algorithmChangeManager.undo();
    }

    stepForward() {
        if (!this.canStepForward()) return;
        if (Graph.algorithmChangeManager.index === Graph.algorithmChangeManager.length) {
            this.resumeThread();
        } else {
            Graph.algorithmChangeManager.redo();
        }
    }

    /**
     * This stores in the shared array the length of the promptResult at index 1
     * and then puts each character of the promptResult in the shared array starting
     * at index 2.
     * @param {Object} promptResult the result from prompting the user for input
     */
    enterPromptResult(promptResult) {
        let len = Math.min(promptResult.length, 254)
        Atomics.store(this.array, 1, len);
        for (let i = 0; i < len; i++) {
            Atomics.store(this.array, i + 2, promptResult.charCodeAt(i));
        }
        this.resumeThread();
    }

    #onMessage(message) {
        switch (message.action) {
<<<<<<< HEAD
            case "addNode":
                Graph.algorithmChangeManager.addNode(message.x, message.y);
=======
            case "prompt":
                this.PromptService.addPrompt(
                    { type: 'input', label: message.content[0] },
                    (value) => {
                        this.enterPromptResult(value);
                    }
                );
                break;
            case "message":
>>>>>>> abdc3da1
                break;
            case "deleteNode":
                Graph.algorithmChangeManager.deleteNode(message.nodeId);
                break;
            case "deleteEdge":
                Graph.algorithmChangeManager.deleteEdge(message.source, message.target);
                break;
            case "setNodeAttribute":
                Graph.algorithmChangeManager.setNodeAttribute(message.nodeId, message.name, message.value);
                break;
<<<<<<< HEAD
            case "getNodeAttribute":
                return Graph.getNodeAttribute(message.nodeId, message.name);
            case "setEdgeAttribute":
                Graph.algorithmChangeManager.setEdgeAttribute(message.source, message.target, message.name, message.value);
                break;
            case "setEveryNodeAttribute":
                Graph.algorithmChangeManager.setEveryNodeAttribute(message.name, message.value);
=======
            case "setNodeAttributeAll":
                Graph.algorithmChangeManager.setNodeAttributeAll(message.name, message.value);
                break;
            case "setEdgeAttribute":
                Graph.algorithmChangeManager.setEdgeAttribute(message.source, message.target, message.name, message.value);
                break;
            case "setEdgeAttributeAll":
                Graph.algorithmChangeManager.setEdgeAttributeAll(message.name, message.value);
>>>>>>> abdc3da1
                break;
        }
    }
}<|MERGE_RESOLUTION|>--- conflicted
+++ resolved
@@ -90,10 +90,8 @@
 
     #onMessage(message) {
         switch (message.action) {
-<<<<<<< HEAD
             case "addNode":
                 Graph.algorithmChangeManager.addNode(message.x, message.y);
-=======
             case "prompt":
                 this.PromptService.addPrompt(
                     { type: 'input', label: message.content[0] },
@@ -103,7 +101,6 @@
                 );
                 break;
             case "message":
->>>>>>> abdc3da1
                 break;
             case "deleteNode":
                 Graph.algorithmChangeManager.deleteNode(message.nodeId);
@@ -114,15 +111,6 @@
             case "setNodeAttribute":
                 Graph.algorithmChangeManager.setNodeAttribute(message.nodeId, message.name, message.value);
                 break;
-<<<<<<< HEAD
-            case "getNodeAttribute":
-                return Graph.getNodeAttribute(message.nodeId, message.name);
-            case "setEdgeAttribute":
-                Graph.algorithmChangeManager.setEdgeAttribute(message.source, message.target, message.name, message.value);
-                break;
-            case "setEveryNodeAttribute":
-                Graph.algorithmChangeManager.setEveryNodeAttribute(message.name, message.value);
-=======
             case "setNodeAttributeAll":
                 Graph.algorithmChangeManager.setNodeAttributeAll(message.name, message.value);
                 break;
@@ -131,7 +119,6 @@
                 break;
             case "setEdgeAttributeAll":
                 Graph.algorithmChangeManager.setEdgeAttributeAll(message.name, message.value);
->>>>>>> abdc3da1
                 break;
         }
     }

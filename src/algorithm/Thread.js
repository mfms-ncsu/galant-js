--- conflicted
+++ resolved
@@ -33,6 +33,16 @@
     (code !== null) && code();
     postMessage({type: "step"});
     wait();
+}
+
+function getNodeAttribute(nodeId, name) {
+    let attr = postMessage({
+        action: "getNodeAttribute",
+        nodeId: nodeId,
+        name: name
+    });
+
+    console.log(attr)
 }
 
 /**
@@ -145,18 +155,6 @@
     setAttribute(id, "color", undefined);
 }
 
-<<<<<<< HEAD
-function getNodeAttribute(nodeId, name) {
-    let attr = postMessage({
-        action: "getNodeAttribute",
-        nodeId: nodeId,
-        name: name
-    });
-
-    console.log(attr)
-}
-
-=======
 function setEdgeWidth(id, width) {
     setAttribute(id, "edgeWidth", width);
 }
@@ -178,7 +176,6 @@
 
 
 
->>>>>>> a5d025c9
 /**
  * Receives the shared array reference, graph string to parse, and a copy of the 
  * algorithm code from the Algorithm which created this thread.

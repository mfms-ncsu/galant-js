import { Graph } from "graph/Graph";

/**
 * 
 * 
 * @author Henry Morris
 */

/**
 * The array has one purpose: telling the thread to run or wait with Atomics.wait().
 * If sharedArray[0] is 0, that means the Thread should wait. Once it is changed, the 
 * Thread wakes up from Atoimics.notify() from the Handler.
 */
let sharedArray;

/**
 * This thread's copy of the graph
 */
let graph = new Graph();

/**
 * This function uses Atomics to cause the algorithm to wait for user input before continuing
 */
function wait() {
    Atomics.store(sharedArray, 0, 0);
    Atomics.wait(sharedArray, 0, 0);
}

/**
 * Tells the thread to wait after running a step.
 */
function step(code=null) {
    (code !== null) && code();
    postMessage({type: "step"});
    wait();
}

function getNodeAttribute(nodeId, name) {
    let attr = postMessage({
        action: "getNodeAttribute",
        nodeId: nodeId,
        name: name
    });

    console.log(attr)
}

/**
 * Displays a new message to the user.
 * @param {String} message Message to display
 */
function display(message) {
    postMessage({ action: "message", message: message });
}

/**
 * Prints a new message to the console.
 * @param {String} message Message to print
 */
function print(message) {
    console.log(message);
}

/**
 * Prompts the user for input.
 * @param {string} message The prompt message
 * @param {string} error The error message to display if input is invalid
 * @returns {string} The user input
 */
function prompt(message, error="") {
    if (message === null || message === "") {
        message = "Prompt";
    }
    postMessage({action: "prompt", content: [message, error]})
    wait();
    let len = Atomics.load(sharedArray, 1);
    let promptResult = "";
    for (let i = 0; i < len; i++) {
        promptResult += String.fromCharCode(Atomics.load(sharedArray, i + 2));
    }
    return promptResult;
}

/**
 * Recieving the prompt and options
 * @param {string} message The prompt message
 * @param {string} error The error message to display if input is invalid
 * @param {NodeObject[]} list The list of options
 * @returns {string} promptResult 
 */
function promptFrom(message, list, error) {
    if (list.length === 0) {
        throw new Error("Cannot prompt when no valid options exist.");
    }
    if (error === null) {
        error = "Must enter a value from " + list;
    }
    let promptResult = prompt(message);
    while(!list.includes(promptResult)) {
        console.log("NOT FOUND - REPROMPTING");
        promptResult = prompt(message, error);
    }
    return promptResult;
}

/**
 * Returns message for checking boolean value
 * @param {string} message The prompt message
 * @returns {string} message of checking boolean value  
 */
function promptBoolean(message) {
    return promptFrom(message, ["true", "false"], "Must enter a boolean value (true/false)") === "true";
}

/**
 * Returns message for checking integer value
 * @param {string} message The prompt message
 * @returns {string} promptResult of checking integer value  
 */
function promptInteger(message) {
    let promptResult = parseInt(prompt(message));
    while (isNaN(promptResult)) {
        promptResult = parseInt(prompt(message, "Must enter an integer"));
    }
    return promptResult;
}

/**
 * Returns message for checking float number value
 * @param {string} message The prompt message
 * @returns {string} promptResult of checking float number value  
 */
function promptNumber(message) {
    let promptResult = parseFloat(prompt(message));
    while (isNaN(promptResult)) {
        promptResult = parseFloat(prompt(message, "Must enter a number"));
    }
    return promptResult;
}

/**
 * Prompts the user to select a node from the graph.
 * @param {string} message The prompt message
 * @returns {string} The ID of the selected node
 * @throws {Error} If there are no valid nodes in the graph
 */
function promptNode(message) {
    let nodes = getNodes();
    if (nodes.length === 0) {
        throw new Error("Cannot prompt for a node when no valid nodes exist.");
    }
    return promptFrom(message, nodes, "Must enter a valid Node ID. The valid nodes are " + nodes);
}

/**
 * Prompts the user to select an edge from the graph.
 * @param {string} message The prompt message
 * @returns {string} The ID of the selected edge
 * @throws {Error} If there are no valid edges in the graph
 */
function promptEdge(message) {
    let edges = getEdges();
    if (edges.length === 0) {
        throw new Error("Cannot prompt for an edge when no valid edges exist.");
    }
    return promptFrom(message, edges, "Must enter a valid Edge ID. The valid edges are " + edges);
}

/**
 * Gets the ids of all nodes in an array
 * @returns Ids of all nodes
 */
function getNodes() {
    return graph.getNodeArray();
}

/**
 * Gets the ids of all edges in an array
 * @returns Ids of all edges (Source,Target format)
 */
function getEdges() {
    return graph.getEdges();
}

/**
 * Gets the ids of all outgoing edges from source.
 * @param {String} nodeId Source node
 * @returns Array of outgoing edges
 */
function outgoing(nodeId) {
    return graph.getOutgoingEdges(nodeId);
}

/**
 * Gets the ids of all incoming edges from source.
 * @param {String} nodeId Source node
 * @returns Array of incoming edges
 */
function incoming(nodeId) {
    return graph.getIncomingEdges(nodeId);
}

/**
 * Gets the opposite node on the given edge.
 * @param {String} nodeId Node id
 * @param {String} edgeId Edge id (Source,Target format)
 * @returns Opposite node
 */
function other(nodeId, edgeId) {
    return graph.getOppositeNode(nodeId, edgeId);
}

/**
 * Deletes the given nodes.
 * @param {String} nodeId Node to delete
 */
function deleteNode(nodeId) {
    graph.algorithmChangeManager.deleteNode(nodeId);
    postMessage({ action: "deleteNode", nodeId: nodeId });
    step();
}

/**
 * Deletes the given edge.
 * @param {String} edgeId Edge to delete (Source,Target format)
 */
function deleteEdge(edgeId) {
    let split = edgeId.split(",");
    let source = split[0], target = split[1];
    graph.algorithmChangeManager.deleteEdge(source, target);
    postMessage({ action: "deleteEdge", source: source, target: target });
    step();
}

/**
 * Sets a new attribute value for a given graph element.
 * @param {String} id Id of the graph element to modify
 * @param {String} name Name of the attribute
 * @param {Object} value Value of the attribute
 */
function setAttribute(id, name, value) {
    if (id == null) {
        console.error("id is null! name: " + name + ", value: " + value);
    }
    if (id.includes(",")) {
        // Handle edge attribute
        let split = id.split(",");
        let source = split[0], target = split[1];
        graph.algorithmChangeManager.setEdgeAttribute(source, target, name, value);
        postMessage({ action: "setEdgeAttribute", source: source, target: target, name: name, value: value });
    
    } else {
        // Handle node attribute
        graph.algorithmChangeManager.setNodeAttribute(id, name, value);
        postMessage({ action: "setNodeAttribute", nodeId: id, name: name, value: value });
    }
}

/**
 * Sets a new attribute for the given class of graph element.
 * @param {String} type Either nodes or edges
 * @param {String} name Attribute name
 * @param {Object} value Attribute value
 */
function setAttributeAll(type, name, value) {
    if (type === "nodes") {
        graph.algorithmChangeManager.setEdgeAttributeAll(name, value);
        postMessage({ action: "setNodeAttributeAll", name: name, value: value });

    } else {
        graph.algorithmChangeManager.setNodeAttributeAll(name, value);
        postMessage({ action: "setEdgeAttributeAll", name: name, value: value });
    }
}

/**
 * Gets the value of an attribute for a given graph element.
 * @param {String} id Id of the graph element
 * @param {String} name Name of the attribute
 */
function getAttribute(id, name) {
    if (id.includes(",")) {
        // Handle edge attribute
        let split = id.split(",");
        let source = split[0], target = split[1];
        return graph.getEdgeAttribute(source, target, name);

    } else {
        // Handle node attribute
        return graph.getNodeAttribute(id, name);
    }
}

function color(id, color) {
    setAttribute(id, "color", color);
}

function uncolor(id) {
    setAttribute(id, "color", undefined);
}

function hasColor(id) {
    return getAttribute(id, "color") !== undefined;
}

function clearEdgeColors() {
    setAttributeAll("edges", "color", undefined);
}

function setEdgeWidth(id, width) {
    setAttribute(id, "edgeWidth", width);
}

function highlight(id) {
    setAttribute(id, "highlighted", true);
}

function highlighted(id) {
    return getAttribute(id, "highlighted");
}

function clearEdgeHighlights() {
    setAttributeAll("edges", "highlighted", false);
}

function clearNodeHighlights() {
    setAttributeAll("nodes", "highlighted", false);
}

function label(id, label) {
    setAttribute(id, "label", label);
}

function clearNodeLabels() {
    setAttributeAll("nodes", "label", "");
}

function mark(nodeId) {
    setAttribute(nodeId, "marked", true);
}

function unmark(nodeId) {
    setAttribute(nodeId, "marked", false);
}

function marked(nodeId) {
    return getAttribute(nodeId, "marked");
}

function clearNodeMarks() {
    setAttributeAll("nodes", "marked", false);
}

function setShape(id, shape) {
    setAttribute(id, "shape", shape);
}

function weight(id) {
    return getAttribute(id, "weight");
}

function setWeight(id, weight) {
    setAttribute(id, "weight", weight);
}

<<<<<<< HEAD
/**
 * Adds a node at the given x, y position.
 *
 * @param {Integer} x the x position to add the new node at
 * @param {Integer} y the y position to add the new node at
 * @return {String} the ID of the new node
 */
function addNode(x, y) {
    let id = graph.algorithmChangeManager.addNode(x, y);
    postMessage({ action: "addNode", x: x, y: y });
    step();
    return id;
}

/**
 * Removes the "marked" attribute from every node
 */
function clearNodeMarks() {
    
    // FIXME: This function for some reason sets every node to be orange. No idea why.
    // graph.algorithmChangeManager.setEveryNodeAttribute("marked", "false");
    // postMessage({ action: "setEveryNodeAttribute", name: "marked", value: "false"});
    step();
}

/**
 * Sets the weight of every node to undefined
 */
function clearNodeWeights() {
    graph.algorithmChangeManager.setEveryNodeAttribute("weight", undefined);
    postMessage({ action: "setEveryNodeAttribute", name: "weight", value: undefined});
    step();
}

/**
 * Set the "color" attribute of each node to undefined
 */
function clearEdgeColors() {
    graph.algorithmChangeManager.setEveryNodeAttribute("color", undefined);
    postMessage({ action: "setEveryNodeAttribute", name: "color", value: undefined});
    step();
}

/**
 * Returns true if the given edge has a defined weight
 *
 * @param {String} edge a string representation of the edge. The string must be in
 *                      form "src,dest", where src is the id of the source ndoe and
 *                      dest is the id of the destination node.
 * @return {Boolean} true if the edge has a defined weight (including 0), or false if
 *                   the weight is undefined
 */
function hasWeight(edge) {
    let arr = edge.split(",");
    return graph.getEdgeAttribute(arr[0], arr[1], "weight") == undefined;
}

/**
 * This function should prompt the user to enter the id of a node, and should
 * return whatever the user enters. Currently, it just returns the first node in
 * the getNodeArray() array for testing.
 */
function promptNode(message, errMessage) {
    return graph.getNodeArray()[0];
}

/**
 * Returns a list of all the outgoing edges of a specified node
 * @param {String} id the id of the node to return the outgoing nodes of
 * @return {String[]} An array representing all the outgoing edges of the graph
 */
function outgoing(node) {
    return graph.edgeArrToStringArr(graph.getOutgoingEdges(node)); 
=======
function clearNodeWeights() {
    setAttributeAll("nodes", "weight", 0);
}

function hasWeight(id) {
    return getAttribute(id, "weight") !== 0;
>>>>>>> abdc3da1
}






/**
 * Receives the shared array reference, graph string to parse, and a copy of the 
 * algorithm code from the Algorithm which created this thread.
 * @param {Array} message Array containing a message type and message content
 */
self.onmessage = message => { /* eslint-disable-line no-restricted-globals */
    message = message.data;
    if (message[0] === "shared") {
        sharedArray = message[1];

    } else if (message[0] === "graph/algorithm") {
        // Load the graph
        graph.fileParser.loadGraph(message[1]);

        // Wait for the user to resume the algorithm
        wait();

        // Evaluate the algorithm
        try {
            eval(message[2]); /* eslint-disable-line no-eval */
            console.log("Algorithm completed");
            postMessage({type: "complete"});

        } catch (error) {
            // if there's an error, send a message with the error
            postMessage({type: "error", content: error});
            throw error
        }
    }
}<|MERGE_RESOLUTION|>--- conflicted
+++ resolved
@@ -50,6 +50,8 @@
  * @param {String} message Message to display
  */
 function display(message) {
+    // This console.log is for debugging purposes. Feel free to remove.
+    console.log("Displayed a message: " + message);
     postMessage({ action: "message", message: message });
 }
 
@@ -183,21 +185,21 @@
 }
 
 /**
- * Gets the ids of all outgoing edges from source.
- * @param {String} nodeId Source node
- * @returns Array of outgoing edges
- */
-function outgoing(nodeId) {
-    return graph.getOutgoingEdges(nodeId);
-}
-
-/**
  * Gets the ids of all incoming edges from source.
  * @param {String} nodeId Source node
  * @returns Array of incoming edges
  */
 function incoming(nodeId) {
     return graph.getIncomingEdges(nodeId);
+}
+
+/**
+ * Returns a list of all the outgoing edges of a specified node
+ * @param {String} id the id of the node to return the outgoing nodes of
+ * @return {String[]} An array representing all the outgoing edges of the graph
+ */
+function outgoing(node) {
+    return graph.getOutgoingEdges(node);
 }
 
 /**
@@ -264,11 +266,11 @@
  */
 function setAttributeAll(type, name, value) {
     if (type === "nodes") {
+        graph.algorithmChangeManager.setNodeAttributeAll(name, value);
+        postMessage({ action: "setNodeAttributeAll", name: name, value: value });
+
+    } else {
         graph.algorithmChangeManager.setEdgeAttributeAll(name, value);
-        postMessage({ action: "setNodeAttributeAll", name: name, value: value });
-
-    } else {
-        graph.algorithmChangeManager.setNodeAttributeAll(name, value);
         postMessage({ action: "setEdgeAttributeAll", name: name, value: value });
     }
 }
@@ -363,7 +365,6 @@
     setAttribute(id, "weight", weight);
 }
 
-<<<<<<< HEAD
 /**
  * Adds a node at the given x, y position.
  *
@@ -374,37 +375,14 @@
 function addNode(x, y) {
     let id = graph.algorithmChangeManager.addNode(x, y);
     postMessage({ action: "addNode", x: x, y: y });
-    step();
     return id;
 }
 
 /**
- * Removes the "marked" attribute from every node
- */
-function clearNodeMarks() {
-    
-    // FIXME: This function for some reason sets every node to be orange. No idea why.
-    // graph.algorithmChangeManager.setEveryNodeAttribute("marked", "false");
-    // postMessage({ action: "setEveryNodeAttribute", name: "marked", value: "false"});
-    step();
-}
-
-/**
  * Sets the weight of every node to undefined
  */
 function clearNodeWeights() {
-    graph.algorithmChangeManager.setEveryNodeAttribute("weight", undefined);
-    postMessage({ action: "setEveryNodeAttribute", name: "weight", value: undefined});
-    step();
-}
-
-/**
- * Set the "color" attribute of each node to undefined
- */
-function clearEdgeColors() {
-    graph.algorithmChangeManager.setEveryNodeAttribute("color", undefined);
-    postMessage({ action: "setEveryNodeAttribute", name: "color", value: undefined});
-    step();
+    setAttributeAll("node", "weight", "0");
 }
 
 /**
@@ -422,37 +400,6 @@
 }
 
 /**
- * This function should prompt the user to enter the id of a node, and should
- * return whatever the user enters. Currently, it just returns the first node in
- * the getNodeArray() array for testing.
- */
-function promptNode(message, errMessage) {
-    return graph.getNodeArray()[0];
-}
-
-/**
- * Returns a list of all the outgoing edges of a specified node
- * @param {String} id the id of the node to return the outgoing nodes of
- * @return {String[]} An array representing all the outgoing edges of the graph
- */
-function outgoing(node) {
-    return graph.edgeArrToStringArr(graph.getOutgoingEdges(node)); 
-=======
-function clearNodeWeights() {
-    setAttributeAll("nodes", "weight", 0);
-}
-
-function hasWeight(id) {
-    return getAttribute(id, "weight") !== 0;
->>>>>>> abdc3da1
-}
-
-
-
-
-
-
-/**
  * Receives the shared array reference, graph string to parse, and a copy of the 
  * algorithm code from the Algorithm which created this thread.
  * @param {Array} message Array containing a message type and message content

--- conflicted
+++ resolved
@@ -773,10 +773,7 @@
 } 
 
 function setLayerProperty(layer, attribute, value) {
-<<<<<<< HEAD
-=======
-    if (stepDepth == 0) { postMessage({ action: "step" }) }
->>>>>>> eb444ed5
+    if (stepDepth == 0) { postMessage({ action: "step" }) }
     [graph, changeManager] = LayeredGraphInterface.setLayerProperty(graph, changeManager, layer, attribute, value);
     postMessage({ 
         action: "setLayerProperty",
@@ -788,10 +785,7 @@
 } 
 
 function setChannelProperty(channel, attribute, value) {
-<<<<<<< HEAD
-=======
-    if (stepDepth == 0) { postMessage({ action: "step" }) }
->>>>>>> eb444ed5
+    if (stepDepth == 0) { postMessage({ action: "step" }) }
     [graph, changeManager] = LayeredGraphInterface.setChannelProperty(graph, changeManager, channel, attribute, value);
     postMessage({ 
         action: "setChannelProperty",
@@ -803,10 +797,7 @@
 } 
 
 function setWeightsUp(layer, type) {
-<<<<<<< HEAD
-=======
-    if (stepDepth == 0) { postMessage({ action: "step" }) }
->>>>>>> eb444ed5
+    if (stepDepth == 0) { postMessage({ action: "step" }) }
     [graph, changeManager] = LayeredGraphInterface.setWeightsUp(graph, changeManager, layer, type);
     postMessage({ 
         action: "setWeightsUp",
@@ -817,10 +808,7 @@
 } 
 
 function setWeightsDown(layer, type) {
-<<<<<<< HEAD
-=======
-    if (stepDepth == 0) { postMessage({ action: "step" }) }
->>>>>>> eb444ed5
+    if (stepDepth == 0) { postMessage({ action: "step" }) }
     [graph, changeManager] = LayeredGraphInterface.setWeightsDown(graph, changeManager, layer, type);
     postMessage({ 
         action: "setWeightsDown",
@@ -831,10 +819,7 @@
 } 
 
 function setWeightsBoth(layer, type) {
-<<<<<<< HEAD
-=======
-    if (stepDepth == 0) { postMessage({ action: "step" }) }
->>>>>>> eb444ed5
+    if (stepDepth == 0) { postMessage({ action: "step" }) }
     [graph, changeManager] = LayeredGraphInterface.setWeightsBoth(graph, changeManager, layer, type);
     postMessage({ 
         action: "setWeightsBoth",
@@ -845,10 +830,7 @@
 } 
 
 function sortByWeight(layer) {
-<<<<<<< HEAD
-=======
-    if (stepDepth == 0) { postMessage({ action: "step" }) }
->>>>>>> eb444ed5
+    if (stepDepth == 0) { postMessage({ action: "step" }) }
     [graph, changeManager] = LayeredGraphInterface.sortByWeight(graph, changeManager, layer);
     postMessage({ 
         action: "sortByWeight",
@@ -858,10 +840,7 @@
 } 
 
 function swap(x, y) {
-<<<<<<< HEAD
-=======
-    if (stepDepth == 0) { postMessage({ action: "step" }) }
->>>>>>> eb444ed5
+    if (stepDepth == 0) { postMessage({ action: "step" }) }
     [graph, changeManager] = LayeredGraphInterface.swap(graph, changeManager, x, y);
     postMessage({ 
         action: "swap",
@@ -876,17 +855,12 @@
 } 
 
 function evenlySpacedLayout() {
-<<<<<<< HEAD
-=======
-    if (stepDepth == 0) { postMessage({ action: "step" }) }
->>>>>>> eb444ed5
+    if (stepDepth == 0) { postMessage({ action: "step" }) }
     [graph, changeManager] = LayeredGraphInterface.evenlySpacedLayout(graph, changeManager);
     postMessage({ action: "evenlySpacedLayout",  });
     waitIfNeeded();
 }
 
-<<<<<<< HEAD
-=======
 function showPositions(layer) {
     if (stepDepth == 0) { postMessage({ action: "step" }) }
     [graph, changeManager] = LayeredGraphInterface.showPositions(graph, changeManager, layer);
@@ -901,7 +875,6 @@
     waitIfNeeded();
 }
 
->>>>>>> eb444ed5
 
 /**************************************************************/
 /*************** End of algorithm methods *********************/

# 2023SpringTeam37-Stallmann

A web implementation of [Galant](https://github.com/mfms-ncsu/galant), a **g**raph **al**gorithm **an**imation **t**ool.

<<<<<<< HEAD

You must have node installed to run.

To run the test development server, run `npm start` from the root folder.

To run tests, run `nmp test`.
=======
**Development**  
Clone repo, run 'npm install' in repo directory  
run 'npm start' to run app to develop

**Production**  
*Do everything with sudo cmd*  
on the vm, in /var/www/web-based-galant,  
pull changes from the main branch  
run 'npm run build'  
restart apache
>>>>>>> 36e67a31
<|MERGE_RESOLUTION|>--- conflicted
+++ resolved
@@ -2,14 +2,6 @@
 
 A web implementation of [Galant](https://github.com/mfms-ncsu/galant), a **g**raph **al**gorithm **an**imation **t**ool.
 
-<<<<<<< HEAD
-
-You must have node installed to run.
-
-To run the test development server, run `npm start` from the root folder.
-
-To run tests, run `nmp test`.
-=======
 **Development**  
 Clone repo, run 'npm install' in repo directory  
 run 'npm start' to run app to develop
@@ -19,5 +11,4 @@
 on the vm, in /var/www/web-based-galant,  
 pull changes from the main branch  
 run 'npm run build'  
-restart apache
->>>>>>> 36e67a31
+restart apache
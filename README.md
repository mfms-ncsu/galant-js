--- conflicted
+++ resolved
@@ -1,9 +1,4 @@
 # Galant Web
-<<<<<<< HEAD
-
-***[+++ Check the develop branch for the latest updates +++]***
-=======
->>>>>>> 7271ec0f
 
 <div align='center'>
   <a href='https://galant.csc.ncsu.edu'>
